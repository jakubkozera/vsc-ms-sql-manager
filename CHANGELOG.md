# Changelog

All notable changes to the MS SQL Manager extension will be documented in this file.

The format is based on [Keep a Changelog](https://keepachangelog.com/en/1.0.0/),
and this project adheres to [Semantic Versioning](https://semver.org/spec/v2.0.0.html).

<<<<<<< HEAD
## [0.4.3] - 2025-11-25

### Added

- **Configurable Extension Activation**: Added `mssqlManager.immediateActive` setting for controlling extension activation behavior
  - **Default behavior (immediateActive = true)**: Extension activates immediately when VS Code starts, providing instant access to database management features
  - **SQL-only activation (immediateActive = false)**: Extension activates only when SQL files are opened, reducing startup overhead for non-SQL workflows
  - **Dynamic activation detection**: When set to false, extension intelligently detects existing SQL files and activates accordingly
  - **Seamless transition**: Extension activates automatically when first SQL file is opened, maintaining full functionality
  - **User preference support**: Setting can be configured in VS Code settings (File > Preferences > Settings > search "mssqlManager.immediateActive")
=======
## [0.4.3] - 2025-11-24

### Fixed

- **Query History Execution Comments**: Fixed issue where execution summary comments accumulated when re-running queries from history
  - **Clean execution**: Execution summary comments ("-- Query from history", "-- Executed:", "-- Connection:", "-- Result Sets:") are now properly replaced instead of appended
  - **Smart comment detection**: Added intelligent detection and removal of existing execution metadata before adding new comments
  - **History preservation**: Query history now stores clean SQL without execution comments, preventing comment accumulation
  - **Consistent behavior**: Both regular query execution and history replay now handle execution summaries consistently
  - Previously, re-executing queries from history would append new execution comments to existing ones, creating cluttered SQL with duplicate metadata
>>>>>>> 10ac69a8

## [0.4.2] - 2025-11-24

### Added

- **Dynamic Column Width Adjustment**: Enhanced SQL query results table with intelligent column sizing
  - **Automatic width calculation**: Column widths now automatically adjust based on header text and content length
  - **Manual column resizing**: Double-click column borders to auto-fit individual columns to optimal width
  - **Bulk auto-fit functionality**: "Auto-fit all columns" option in export menu for one-click optimization
  - **Canvas-based measurement**: Uses Canvas API for precise text measurement ensuring accurate width calculations
  - **Performance optimized**: Samples up to 100 rows for width calculation to maintain responsive performance
  - **Configurable bounds**: Columns maintain reasonable min (80px) and max (450px) width limits

ion for all interactive elements

## [0.4.1] - 2025-11-23

### Added

- **XML Export Functionality**: Added XML export option to SQL query results table export menu
  - **New XML export format**: Export query results as structured XML with proper escaping and formatting
  - **XML file type support**: Integrated XML file filters and save dialog support
  - **Enhanced export menu**: Added XML option with dedicated XML file icon to export dropdown
  - **Proper XML structure**: Results exported with root `<results>` element containing `<row>` elements for each data row
  - **Safe element naming**: Column names automatically sanitized to create valid XML element names
  - **XML character escaping**: Proper escaping of special characters (&, <, >, ", ') for valid XML output
  - **Open file integration**: XML files can be opened directly in VS Code after export via popup action button

## [0.4.0] - 2025-11-23

### Added

- **Auto Azure Database Discovery & Registration**: Automated discovery and registration of Azure SQL databases
  - **Azure subscription scanning**: Automatically discovers Azure SQL servers across all accessible subscriptions
  - **Intelligent database detection**: Identifies all databases within discovered Azure SQL servers
  - **One-click registration**: Seamlessly adds discovered databases to the Database Explorer with proper connection configuration
  - **Authentication integration**: Leverages existing Azure CLI authentication for secure server access
  - **Bulk operations support**: Register multiple databases and servers simultaneously with batch processing
  - **Connection validation**: Automatically validates connectivity and firewall rules during registration process
  - **Smart naming**: Generates meaningful connection names based on server and database information
  - **Progress tracking**: Real-time feedback during discovery and registration operations with detailed logging
  - **Error handling**: Graceful handling of authentication failures, network issues, and permission problems
  - **Cache integration**: Utilizes Azure server cache for faster subsequent discovery operations

## [0.3.2] - 2025-11-23

### Added

- **Azure SQL Firewall Integration**: Intelligent Azure SQL firewall error detection and automated resolution
  - **Automatic error detection**: Recognizes Azure SQL firewall errors and extracts server name and client IP
  - **Smart resolution options**: Shows "Add IP with Azure CLI" and "Open Azure Portal" buttons for failed connections
  - **Azure CLI automation**: Automatically installs Azure CLI, handles authentication, and adds firewall rules
  - **Multi-subscription support**: Searches across all Azure subscriptions to find SQL servers
  - **Intelligent caching**: Caches server location information for faster subsequent operations
  - **Auto-reconnect**: Automatically attempts reconnection after successful firewall rule creation
  - **Context menu integration**: Azure firewall options available in failed connection context menus
  - **Cache management**: Commands to view and clear Azure server cache for troubleshooting

## [0.3.1] - 2025-11-23

### Fixed

- **Connection Loop Bug**: Fixed infinite connection retry loop when database connections fail
  - **Failed connection tracking**: Added mechanism to track and prevent repeated connection attempts after failure
  - **Single error notifications**: Connection errors now show only once as VS Code notifications instead of repeatedly
  - **UI state indicators**: Failed connections display with warning icons and appropriate context menu options
  - **Manual retry support**: Users can manually retry failed connections through "Connect" context menu option
  - Previously, failed connections (e.g., Azure SQL firewall blocks) would cause endless retry loops consuming resources

## [0.3.0] - 2025-11-23

### Added

- **Database Backup Import/Export Features**: Comprehensive backup management functionality
  - **Backup Import Webview**: Interactive interface for restoring database backups (.bak files)
    - File selection dialog with .bak file filtering
    - Database name configuration with automatic suggestions
    - Advanced options for backup verification and recovery settings
    - Real-time import progress tracking with detailed logging
    - Support for overwriting existing databases with confirmation prompts
  - **Backup Export Webview**: Streamlined database backup creation interface
    - Database selection dropdown with active connection integration
    - Custom backup file naming and location selection
    - Backup type options (Full, Differential, Transaction Log)
    - Compression settings and backup verification options
    - Progress monitoring with success/failure notifications
  - **Context Menu Integration**: Right-click backup operations directly from database tree
    - "Import Database" option for connection-level backup restoration
    - "Export Database" option for individual database backup creation
    - Seamless integration with existing connection management


## [0.2.6] - 2025-11-12

### Added

- **Enhanced SQL Result Table Copy Functionality**: Comprehensive copy-to-clipboard features for SQL query results
  - **CTRL+C keyboard shortcut**: Copy selected cells, rows, or columns to clipboard with TSV formatting
  - **Smart context detection**: Copy only works when Monaco editor is not focused, preventing interference with code editing
  - **Multi-selection support**: Copy multiple selected rows, columns, or individual cells seamlessly
  - **Select all columns**: Click on "#" header to automatically select all table columns for bulk operations
  - **Enhanced aggregation statistics**: Added NULL value count display when selecting columns with null data
  - **Fixed duplication issues**: Resolved bug where single row/column selections were duplicated during copy operations
  - **Improved context menus**: Corrected menu labels to show accurate row/column counts (e.g., "Copy 1 row" instead of "Copy 5 rows")
  - **TSV format support**: Copied data uses Tab-Separated Values format for easy pasting into Excel and other applications

### Technical Improvements

- Enhanced global keyboard event handling with Monaco Editor focus detection
- Improved selection state management using Set operations for unique row/column counting
- Added comprehensive null value tracking in statistical calculations
- Optimized clipboard operations with proper error handling and user feedback

## [0.2.5] - 2025-11-12

### Improved

- **New Query File Management**: Enhanced "New Query" functionality to reuse empty SQL files
  - System now checks for existing empty .sql files before creating new ones
  - **Automatic connection update**: When reusing empty files, SQL Editor connection dropdown automatically switches to the selected connection
  - Reduces file clutter by preventing creation of multiple empty query files
  - Improved user experience with seamless connection switching

## [0.2.4] - 2025-11-12

### Added

- **Query Execution Timeout Configuration**: Added configurable query timeout setting
  - New setting `mssqlManager.queryTimeout` (default: 0 seconds = infinite timeout)
  - Resolves 15-second timeout limitation - queries can now run indefinitely
  - Users can set custom timeout values in VS Code settings (File > Preferences > Settings > search "mssqlManager.queryTimeout")
  - Set to 0 for infinite timeout, or specify timeout in seconds

### Enhanced

- **Query Execution UI**: Improved query execution feedback in Results panel
  - **Added animated loading spinner during query execution**
  - **Added real-time execution timer showing elapsed time (MM:SS.T format)**
  - Better visual indication that query is running with enhanced loading state
  - Timer updates every 100ms for smooth progress indication

## [0.2.3] - 2025-11-11

### Fixed

- **Editable Result Sets**: Fixed critical issue with "Revert" and "Revert All" functionality in pending changes
  - Fixed infinite loop between `updatePendingChangesCount()` and `renderPendingChanges()` functions
  - **Revert operations now properly restore original values in the data and refresh table display**
  - Removed recursive function calls that caused "Maximum call stack size exceeded" errors
  - Pending changes UI now correctly hides when all changes are reverted
  - Cell modifications are properly cleared and original formatting restored
  - Row deletion markings are correctly removed on revert


## [0.2.2] - 2025-11-08

### Fixed

- **Windows Authentication Support**: Fixed critical issue where Windows Authentication connections failed after installing from marketplace
  - **Changed GitHub Actions workflow to build on `windows-latest` instead of `ubuntu-latest`** (CRITICAL FIX!)
    - msnodesqlv8 contains platform-specific native binaries
    - Building on Linux resulted in Linux binaries being packaged, which don't work on Windows
    - Now building on Windows ensures Windows binaries are included
  - Added `msnodesqlv8` to webpack externals to prevent bundling of native binary modules
  - Updated `.vscodeignore` to include `msnodesqlv8` package with native binaries in published extension
  - The extension now correctly includes the Windows-compatible `sqlserver.node` binary required for Windows Authentication

### Technical Details

- Native modules like `msnodesqlv8` cannot be bundled by webpack and must be distributed with the extension
- Native binaries are platform-specific and must be built on the target platform
- See `WINDOWS_AUTH_FIX.md` for detailed information about the fix

## [0.2.1] - 2025-11-08

### Fixed

- Initial attempt to fix Windows Authentication - incomplete (did not address platform-specific build issue)

## [0.2.0] - 2025-11-07

### Added

- Initial release of MS SQL Manager extension
- MS SQL Server connection management with support for multiple connections
- Advanced SQL query runner with syntax highlighting and results display
- Schema comparison tool for comparing database structures
- Interactive database diagrams for visualizing table relationships
- SQL script generation for database objects (tables, stored procedures, etc.)
- Query history tracking with pin/unpin and grouping functionality
- Server group management for organizing connections
- Database and table filtering capabilities
- Custom SQL editor with enhanced features for .sql files
- Comprehensive context menus for database operations
- Support for stored procedure management (create, modify, execute, script)

### Features

- **Connection Management**: Connect to multiple SQL Server instances with secure credential storage
- **Query Execution**: Execute SQL queries with F5 or Ctrl+Shift+E keyboard shortcuts
- **Database Explorer**: Browse databases, tables, views, and stored procedures in a tree view
- **Schema Tools**: Compare schemas between databases and generate difference scripts
- **Visual Diagrams**: Generate and view database relationship diagrams
- **Script Generation**: Generate CREATE, ALTER, DROP, and EXECUTE scripts for database objects
- **Query History**: Track and manage previously executed queries with search and organization features
 
 <|MERGE_RESOLUTION|>--- conflicted
+++ resolved
@@ -1,237 +1,234 @@
-# Changelog
-
-All notable changes to the MS SQL Manager extension will be documented in this file.
-
-The format is based on [Keep a Changelog](https://keepachangelog.com/en/1.0.0/),
-and this project adheres to [Semantic Versioning](https://semver.org/spec/v2.0.0.html).
-
-<<<<<<< HEAD
-## [0.4.3] - 2025-11-25
-
-### Added
-
-- **Configurable Extension Activation**: Added `mssqlManager.immediateActive` setting for controlling extension activation behavior
-  - **Default behavior (immediateActive = true)**: Extension activates immediately when VS Code starts, providing instant access to database management features
-  - **SQL-only activation (immediateActive = false)**: Extension activates only when SQL files are opened, reducing startup overhead for non-SQL workflows
-  - **Dynamic activation detection**: When set to false, extension intelligently detects existing SQL files and activates accordingly
-  - **Seamless transition**: Extension activates automatically when first SQL file is opened, maintaining full functionality
-  - **User preference support**: Setting can be configured in VS Code settings (File > Preferences > Settings > search "mssqlManager.immediateActive")
-=======
-## [0.4.3] - 2025-11-24
-
-### Fixed
-
-- **Query History Execution Comments**: Fixed issue where execution summary comments accumulated when re-running queries from history
-  - **Clean execution**: Execution summary comments ("-- Query from history", "-- Executed:", "-- Connection:", "-- Result Sets:") are now properly replaced instead of appended
-  - **Smart comment detection**: Added intelligent detection and removal of existing execution metadata before adding new comments
-  - **History preservation**: Query history now stores clean SQL without execution comments, preventing comment accumulation
-  - **Consistent behavior**: Both regular query execution and history replay now handle execution summaries consistently
-  - Previously, re-executing queries from history would append new execution comments to existing ones, creating cluttered SQL with duplicate metadata
->>>>>>> 10ac69a8
-
-## [0.4.2] - 2025-11-24
-
-### Added
-
-- **Dynamic Column Width Adjustment**: Enhanced SQL query results table with intelligent column sizing
-  - **Automatic width calculation**: Column widths now automatically adjust based on header text and content length
-  - **Manual column resizing**: Double-click column borders to auto-fit individual columns to optimal width
-  - **Bulk auto-fit functionality**: "Auto-fit all columns" option in export menu for one-click optimization
-  - **Canvas-based measurement**: Uses Canvas API for precise text measurement ensuring accurate width calculations
-  - **Performance optimized**: Samples up to 100 rows for width calculation to maintain responsive performance
-  - **Configurable bounds**: Columns maintain reasonable min (80px) and max (450px) width limits
-
-ion for all interactive elements
-
-## [0.4.1] - 2025-11-23
-
-### Added
-
-- **XML Export Functionality**: Added XML export option to SQL query results table export menu
-  - **New XML export format**: Export query results as structured XML with proper escaping and formatting
-  - **XML file type support**: Integrated XML file filters and save dialog support
-  - **Enhanced export menu**: Added XML option with dedicated XML file icon to export dropdown
-  - **Proper XML structure**: Results exported with root `<results>` element containing `<row>` elements for each data row
-  - **Safe element naming**: Column names automatically sanitized to create valid XML element names
-  - **XML character escaping**: Proper escaping of special characters (&, <, >, ", ') for valid XML output
-  - **Open file integration**: XML files can be opened directly in VS Code after export via popup action button
-
-## [0.4.0] - 2025-11-23
-
-### Added
-
-- **Auto Azure Database Discovery & Registration**: Automated discovery and registration of Azure SQL databases
-  - **Azure subscription scanning**: Automatically discovers Azure SQL servers across all accessible subscriptions
-  - **Intelligent database detection**: Identifies all databases within discovered Azure SQL servers
-  - **One-click registration**: Seamlessly adds discovered databases to the Database Explorer with proper connection configuration
-  - **Authentication integration**: Leverages existing Azure CLI authentication for secure server access
-  - **Bulk operations support**: Register multiple databases and servers simultaneously with batch processing
-  - **Connection validation**: Automatically validates connectivity and firewall rules during registration process
-  - **Smart naming**: Generates meaningful connection names based on server and database information
-  - **Progress tracking**: Real-time feedback during discovery and registration operations with detailed logging
-  - **Error handling**: Graceful handling of authentication failures, network issues, and permission problems
-  - **Cache integration**: Utilizes Azure server cache for faster subsequent discovery operations
-
-## [0.3.2] - 2025-11-23
-
-### Added
-
-- **Azure SQL Firewall Integration**: Intelligent Azure SQL firewall error detection and automated resolution
-  - **Automatic error detection**: Recognizes Azure SQL firewall errors and extracts server name and client IP
-  - **Smart resolution options**: Shows "Add IP with Azure CLI" and "Open Azure Portal" buttons for failed connections
-  - **Azure CLI automation**: Automatically installs Azure CLI, handles authentication, and adds firewall rules
-  - **Multi-subscription support**: Searches across all Azure subscriptions to find SQL servers
-  - **Intelligent caching**: Caches server location information for faster subsequent operations
-  - **Auto-reconnect**: Automatically attempts reconnection after successful firewall rule creation
-  - **Context menu integration**: Azure firewall options available in failed connection context menus
-  - **Cache management**: Commands to view and clear Azure server cache for troubleshooting
-
-## [0.3.1] - 2025-11-23
-
-### Fixed
-
-- **Connection Loop Bug**: Fixed infinite connection retry loop when database connections fail
-  - **Failed connection tracking**: Added mechanism to track and prevent repeated connection attempts after failure
-  - **Single error notifications**: Connection errors now show only once as VS Code notifications instead of repeatedly
-  - **UI state indicators**: Failed connections display with warning icons and appropriate context menu options
-  - **Manual retry support**: Users can manually retry failed connections through "Connect" context menu option
-  - Previously, failed connections (e.g., Azure SQL firewall blocks) would cause endless retry loops consuming resources
-
-## [0.3.0] - 2025-11-23
-
-### Added
-
-- **Database Backup Import/Export Features**: Comprehensive backup management functionality
-  - **Backup Import Webview**: Interactive interface for restoring database backups (.bak files)
-    - File selection dialog with .bak file filtering
-    - Database name configuration with automatic suggestions
-    - Advanced options for backup verification and recovery settings
-    - Real-time import progress tracking with detailed logging
-    - Support for overwriting existing databases with confirmation prompts
-  - **Backup Export Webview**: Streamlined database backup creation interface
-    - Database selection dropdown with active connection integration
-    - Custom backup file naming and location selection
-    - Backup type options (Full, Differential, Transaction Log)
-    - Compression settings and backup verification options
-    - Progress monitoring with success/failure notifications
-  - **Context Menu Integration**: Right-click backup operations directly from database tree
-    - "Import Database" option for connection-level backup restoration
-    - "Export Database" option for individual database backup creation
-    - Seamless integration with existing connection management
-
-
-## [0.2.6] - 2025-11-12
-
-### Added
-
-- **Enhanced SQL Result Table Copy Functionality**: Comprehensive copy-to-clipboard features for SQL query results
-  - **CTRL+C keyboard shortcut**: Copy selected cells, rows, or columns to clipboard with TSV formatting
-  - **Smart context detection**: Copy only works when Monaco editor is not focused, preventing interference with code editing
-  - **Multi-selection support**: Copy multiple selected rows, columns, or individual cells seamlessly
-  - **Select all columns**: Click on "#" header to automatically select all table columns for bulk operations
-  - **Enhanced aggregation statistics**: Added NULL value count display when selecting columns with null data
-  - **Fixed duplication issues**: Resolved bug where single row/column selections were duplicated during copy operations
-  - **Improved context menus**: Corrected menu labels to show accurate row/column counts (e.g., "Copy 1 row" instead of "Copy 5 rows")
-  - **TSV format support**: Copied data uses Tab-Separated Values format for easy pasting into Excel and other applications
-
-### Technical Improvements
-
-- Enhanced global keyboard event handling with Monaco Editor focus detection
-- Improved selection state management using Set operations for unique row/column counting
-- Added comprehensive null value tracking in statistical calculations
-- Optimized clipboard operations with proper error handling and user feedback
-
-## [0.2.5] - 2025-11-12
-
-### Improved
-
-- **New Query File Management**: Enhanced "New Query" functionality to reuse empty SQL files
-  - System now checks for existing empty .sql files before creating new ones
-  - **Automatic connection update**: When reusing empty files, SQL Editor connection dropdown automatically switches to the selected connection
-  - Reduces file clutter by preventing creation of multiple empty query files
-  - Improved user experience with seamless connection switching
-
-## [0.2.4] - 2025-11-12
-
-### Added
-
-- **Query Execution Timeout Configuration**: Added configurable query timeout setting
-  - New setting `mssqlManager.queryTimeout` (default: 0 seconds = infinite timeout)
-  - Resolves 15-second timeout limitation - queries can now run indefinitely
-  - Users can set custom timeout values in VS Code settings (File > Preferences > Settings > search "mssqlManager.queryTimeout")
-  - Set to 0 for infinite timeout, or specify timeout in seconds
-
-### Enhanced
-
-- **Query Execution UI**: Improved query execution feedback in Results panel
-  - **Added animated loading spinner during query execution**
-  - **Added real-time execution timer showing elapsed time (MM:SS.T format)**
-  - Better visual indication that query is running with enhanced loading state
-  - Timer updates every 100ms for smooth progress indication
-
-## [0.2.3] - 2025-11-11
-
-### Fixed
-
-- **Editable Result Sets**: Fixed critical issue with "Revert" and "Revert All" functionality in pending changes
-  - Fixed infinite loop between `updatePendingChangesCount()` and `renderPendingChanges()` functions
-  - **Revert operations now properly restore original values in the data and refresh table display**
-  - Removed recursive function calls that caused "Maximum call stack size exceeded" errors
-  - Pending changes UI now correctly hides when all changes are reverted
-  - Cell modifications are properly cleared and original formatting restored
-  - Row deletion markings are correctly removed on revert
-
-
-## [0.2.2] - 2025-11-08
-
-### Fixed
-
-- **Windows Authentication Support**: Fixed critical issue where Windows Authentication connections failed after installing from marketplace
-  - **Changed GitHub Actions workflow to build on `windows-latest` instead of `ubuntu-latest`** (CRITICAL FIX!)
-    - msnodesqlv8 contains platform-specific native binaries
-    - Building on Linux resulted in Linux binaries being packaged, which don't work on Windows
-    - Now building on Windows ensures Windows binaries are included
-  - Added `msnodesqlv8` to webpack externals to prevent bundling of native binary modules
-  - Updated `.vscodeignore` to include `msnodesqlv8` package with native binaries in published extension
-  - The extension now correctly includes the Windows-compatible `sqlserver.node` binary required for Windows Authentication
-
-### Technical Details
-
-- Native modules like `msnodesqlv8` cannot be bundled by webpack and must be distributed with the extension
-- Native binaries are platform-specific and must be built on the target platform
-- See `WINDOWS_AUTH_FIX.md` for detailed information about the fix
-
-## [0.2.1] - 2025-11-08
-
-### Fixed
-
-- Initial attempt to fix Windows Authentication - incomplete (did not address platform-specific build issue)
-
-## [0.2.0] - 2025-11-07
-
-### Added
-
-- Initial release of MS SQL Manager extension
-- MS SQL Server connection management with support for multiple connections
-- Advanced SQL query runner with syntax highlighting and results display
-- Schema comparison tool for comparing database structures
-- Interactive database diagrams for visualizing table relationships
-- SQL script generation for database objects (tables, stored procedures, etc.)
-- Query history tracking with pin/unpin and grouping functionality
-- Server group management for organizing connections
-- Database and table filtering capabilities
-- Custom SQL editor with enhanced features for .sql files
-- Comprehensive context menus for database operations
-- Support for stored procedure management (create, modify, execute, script)
-
-### Features
-
-- **Connection Management**: Connect to multiple SQL Server instances with secure credential storage
-- **Query Execution**: Execute SQL queries with F5 or Ctrl+Shift+E keyboard shortcuts
-- **Database Explorer**: Browse databases, tables, views, and stored procedures in a tree view
-- **Schema Tools**: Compare schemas between databases and generate difference scripts
-- **Visual Diagrams**: Generate and view database relationship diagrams
-- **Script Generation**: Generate CREATE, ALTER, DROP, and EXECUTE scripts for database objects
-- **Query History**: Track and manage previously executed queries with search and organization features
- 
+# Changelog
+
+All notable changes to the MS SQL Manager extension will be documented in this file.
+
+The format is based on [Keep a Changelog](https://keepachangelog.com/en/1.0.0/),
+and this project adheres to [Semantic Versioning](https://semver.org/spec/v2.0.0.html).
+
+## [0.4.4] - 2025-11-25
+
+### Added
+
+- **Configurable Extension Activation**: Added `mssqlManager.immediateActive` setting for controlling extension activation behavior
+  - **Default behavior (immediateActive = true)**: Extension activates immediately when VS Code starts, providing instant access to database management features
+  - **SQL-only activation (immediateActive = false)**: Extension activates only when SQL files are opened, reducing startup overhead for non-SQL workflows
+  - **Dynamic activation detection**: When set to false, extension intelligently detects existing SQL files and activates accordingly
+  - **Seamless transition**: Extension activates automatically when first SQL file is opened, maintaining full functionality
+  - **User preference support**: Setting can be configured in VS Code settings (File > Preferences > Settings > search "mssqlManager.immediateActive")
+## [0.4.3] - 2025-11-24
+
+### Fixed
+
+- **Query History Execution Comments**: Fixed issue where execution summary comments accumulated when re-running queries from history
+  - **Clean execution**: Execution summary comments ("-- Query from history", "-- Executed:", "-- Connection:", "-- Result Sets:") are now properly replaced instead of appended
+  - **Smart comment detection**: Added intelligent detection and removal of existing execution metadata before adding new comments
+  - **History preservation**: Query history now stores clean SQL without execution comments, preventing comment accumulation
+  - **Consistent behavior**: Both regular query execution and history replay now handle execution summaries consistently
+  - Previously, re-executing queries from history would append new execution comments to existing ones, creating cluttered SQL with duplicate metadata
+
+## [0.4.2] - 2025-11-24
+
+### Added
+
+- **Dynamic Column Width Adjustment**: Enhanced SQL query results table with intelligent column sizing
+  - **Automatic width calculation**: Column widths now automatically adjust based on header text and content length
+  - **Manual column resizing**: Double-click column borders to auto-fit individual columns to optimal width
+  - **Bulk auto-fit functionality**: "Auto-fit all columns" option in export menu for one-click optimization
+  - **Canvas-based measurement**: Uses Canvas API for precise text measurement ensuring accurate width calculations
+  - **Performance optimized**: Samples up to 100 rows for width calculation to maintain responsive performance
+  - **Configurable bounds**: Columns maintain reasonable min (80px) and max (450px) width limits
+
+ion for all interactive elements
+
+## [0.4.1] - 2025-11-23
+
+### Added
+
+- **XML Export Functionality**: Added XML export option to SQL query results table export menu
+  - **New XML export format**: Export query results as structured XML with proper escaping and formatting
+  - **XML file type support**: Integrated XML file filters and save dialog support
+  - **Enhanced export menu**: Added XML option with dedicated XML file icon to export dropdown
+  - **Proper XML structure**: Results exported with root `<results>` element containing `<row>` elements for each data row
+  - **Safe element naming**: Column names automatically sanitized to create valid XML element names
+  - **XML character escaping**: Proper escaping of special characters (&, <, >, ", ') for valid XML output
+  - **Open file integration**: XML files can be opened directly in VS Code after export via popup action button
+
+## [0.4.0] - 2025-11-23
+
+### Added
+
+- **Auto Azure Database Discovery & Registration**: Automated discovery and registration of Azure SQL databases
+  - **Azure subscription scanning**: Automatically discovers Azure SQL servers across all accessible subscriptions
+  - **Intelligent database detection**: Identifies all databases within discovered Azure SQL servers
+  - **One-click registration**: Seamlessly adds discovered databases to the Database Explorer with proper connection configuration
+  - **Authentication integration**: Leverages existing Azure CLI authentication for secure server access
+  - **Bulk operations support**: Register multiple databases and servers simultaneously with batch processing
+  - **Connection validation**: Automatically validates connectivity and firewall rules during registration process
+  - **Smart naming**: Generates meaningful connection names based on server and database information
+  - **Progress tracking**: Real-time feedback during discovery and registration operations with detailed logging
+  - **Error handling**: Graceful handling of authentication failures, network issues, and permission problems
+  - **Cache integration**: Utilizes Azure server cache for faster subsequent discovery operations
+
+## [0.3.2] - 2025-11-23
+
+### Added
+
+- **Azure SQL Firewall Integration**: Intelligent Azure SQL firewall error detection and automated resolution
+  - **Automatic error detection**: Recognizes Azure SQL firewall errors and extracts server name and client IP
+  - **Smart resolution options**: Shows "Add IP with Azure CLI" and "Open Azure Portal" buttons for failed connections
+  - **Azure CLI automation**: Automatically installs Azure CLI, handles authentication, and adds firewall rules
+  - **Multi-subscription support**: Searches across all Azure subscriptions to find SQL servers
+  - **Intelligent caching**: Caches server location information for faster subsequent operations
+  - **Auto-reconnect**: Automatically attempts reconnection after successful firewall rule creation
+  - **Context menu integration**: Azure firewall options available in failed connection context menus
+  - **Cache management**: Commands to view and clear Azure server cache for troubleshooting
+
+## [0.3.1] - 2025-11-23
+
+### Fixed
+
+- **Connection Loop Bug**: Fixed infinite connection retry loop when database connections fail
+  - **Failed connection tracking**: Added mechanism to track and prevent repeated connection attempts after failure
+  - **Single error notifications**: Connection errors now show only once as VS Code notifications instead of repeatedly
+  - **UI state indicators**: Failed connections display with warning icons and appropriate context menu options
+  - **Manual retry support**: Users can manually retry failed connections through "Connect" context menu option
+  - Previously, failed connections (e.g., Azure SQL firewall blocks) would cause endless retry loops consuming resources
+
+## [0.3.0] - 2025-11-23
+
+### Added
+
+- **Database Backup Import/Export Features**: Comprehensive backup management functionality
+  - **Backup Import Webview**: Interactive interface for restoring database backups (.bak files)
+    - File selection dialog with .bak file filtering
+    - Database name configuration with automatic suggestions
+    - Advanced options for backup verification and recovery settings
+    - Real-time import progress tracking with detailed logging
+    - Support for overwriting existing databases with confirmation prompts
+  - **Backup Export Webview**: Streamlined database backup creation interface
+    - Database selection dropdown with active connection integration
+    - Custom backup file naming and location selection
+    - Backup type options (Full, Differential, Transaction Log)
+    - Compression settings and backup verification options
+    - Progress monitoring with success/failure notifications
+  - **Context Menu Integration**: Right-click backup operations directly from database tree
+    - "Import Database" option for connection-level backup restoration
+    - "Export Database" option for individual database backup creation
+    - Seamless integration with existing connection management
+
+
+## [0.2.6] - 2025-11-12
+
+### Added
+
+- **Enhanced SQL Result Table Copy Functionality**: Comprehensive copy-to-clipboard features for SQL query results
+  - **CTRL+C keyboard shortcut**: Copy selected cells, rows, or columns to clipboard with TSV formatting
+  - **Smart context detection**: Copy only works when Monaco editor is not focused, preventing interference with code editing
+  - **Multi-selection support**: Copy multiple selected rows, columns, or individual cells seamlessly
+  - **Select all columns**: Click on "#" header to automatically select all table columns for bulk operations
+  - **Enhanced aggregation statistics**: Added NULL value count display when selecting columns with null data
+  - **Fixed duplication issues**: Resolved bug where single row/column selections were duplicated during copy operations
+  - **Improved context menus**: Corrected menu labels to show accurate row/column counts (e.g., "Copy 1 row" instead of "Copy 5 rows")
+  - **TSV format support**: Copied data uses Tab-Separated Values format for easy pasting into Excel and other applications
+
+### Technical Improvements
+
+- Enhanced global keyboard event handling with Monaco Editor focus detection
+- Improved selection state management using Set operations for unique row/column counting
+- Added comprehensive null value tracking in statistical calculations
+- Optimized clipboard operations with proper error handling and user feedback
+
+## [0.2.5] - 2025-11-12
+
+### Improved
+
+- **New Query File Management**: Enhanced "New Query" functionality to reuse empty SQL files
+  - System now checks for existing empty .sql files before creating new ones
+  - **Automatic connection update**: When reusing empty files, SQL Editor connection dropdown automatically switches to the selected connection
+  - Reduces file clutter by preventing creation of multiple empty query files
+  - Improved user experience with seamless connection switching
+
+## [0.2.4] - 2025-11-12
+
+### Added
+
+- **Query Execution Timeout Configuration**: Added configurable query timeout setting
+  - New setting `mssqlManager.queryTimeout` (default: 0 seconds = infinite timeout)
+  - Resolves 15-second timeout limitation - queries can now run indefinitely
+  - Users can set custom timeout values in VS Code settings (File > Preferences > Settings > search "mssqlManager.queryTimeout")
+  - Set to 0 for infinite timeout, or specify timeout in seconds
+
+### Enhanced
+
+- **Query Execution UI**: Improved query execution feedback in Results panel
+  - **Added animated loading spinner during query execution**
+  - **Added real-time execution timer showing elapsed time (MM:SS.T format)**
+  - Better visual indication that query is running with enhanced loading state
+  - Timer updates every 100ms for smooth progress indication
+
+## [0.2.3] - 2025-11-11
+
+### Fixed
+
+- **Editable Result Sets**: Fixed critical issue with "Revert" and "Revert All" functionality in pending changes
+  - Fixed infinite loop between `updatePendingChangesCount()` and `renderPendingChanges()` functions
+  - **Revert operations now properly restore original values in the data and refresh table display**
+  - Removed recursive function calls that caused "Maximum call stack size exceeded" errors
+  - Pending changes UI now correctly hides when all changes are reverted
+  - Cell modifications are properly cleared and original formatting restored
+  - Row deletion markings are correctly removed on revert
+
+
+## [0.2.2] - 2025-11-08
+
+### Fixed
+
+- **Windows Authentication Support**: Fixed critical issue where Windows Authentication connections failed after installing from marketplace
+  - **Changed GitHub Actions workflow to build on `windows-latest` instead of `ubuntu-latest`** (CRITICAL FIX!)
+    - msnodesqlv8 contains platform-specific native binaries
+    - Building on Linux resulted in Linux binaries being packaged, which don't work on Windows
+    - Now building on Windows ensures Windows binaries are included
+  - Added `msnodesqlv8` to webpack externals to prevent bundling of native binary modules
+  - Updated `.vscodeignore` to include `msnodesqlv8` package with native binaries in published extension
+  - The extension now correctly includes the Windows-compatible `sqlserver.node` binary required for Windows Authentication
+
+### Technical Details
+
+- Native modules like `msnodesqlv8` cannot be bundled by webpack and must be distributed with the extension
+- Native binaries are platform-specific and must be built on the target platform
+- See `WINDOWS_AUTH_FIX.md` for detailed information about the fix
+
+## [0.2.1] - 2025-11-08
+
+### Fixed
+
+- Initial attempt to fix Windows Authentication - incomplete (did not address platform-specific build issue)
+
+## [0.2.0] - 2025-11-07
+
+### Added
+
+- Initial release of MS SQL Manager extension
+- MS SQL Server connection management with support for multiple connections
+- Advanced SQL query runner with syntax highlighting and results display
+- Schema comparison tool for comparing database structures
+- Interactive database diagrams for visualizing table relationships
+- SQL script generation for database objects (tables, stored procedures, etc.)
+- Query history tracking with pin/unpin and grouping functionality
+- Server group management for organizing connections
+- Database and table filtering capabilities
+- Custom SQL editor with enhanced features for .sql files
+- Comprehensive context menus for database operations
+- Support for stored procedure management (create, modify, execute, script)
+
+### Features
+
+- **Connection Management**: Connect to multiple SQL Server instances with secure credential storage
+- **Query Execution**: Execute SQL queries with F5 or Ctrl+Shift+E keyboard shortcuts
+- **Database Explorer**: Browse databases, tables, views, and stored procedures in a tree view
+- **Schema Tools**: Compare schemas between databases and generate difference scripts
+- **Visual Diagrams**: Generate and view database relationship diagrams
+- **Script Generation**: Generate CREATE, ALTER, DROP, and EXECUTE scripts for database objects
+- **Query History**: Track and manage previously executed queries with search and organization features
+ 
  